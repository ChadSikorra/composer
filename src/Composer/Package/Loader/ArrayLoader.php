--- conflicted
+++ resolved
@@ -180,13 +180,12 @@
             $package->setAutoload($config['autoload']);
         }
 
-<<<<<<< HEAD
         if (isset($config['include-path'])) {
             $package->setIncludePaths($config['include-path']);
-=======
+        }
+
         if (isset($config['support'])) {
             $package->setSupport($config['support']);
->>>>>>> 20ae7efa
         }
 
         return $package;
